--- conflicted
+++ resolved
@@ -11,7 +11,8 @@
 #                  (rcsb_nonpolymer_instance_validation_score.is_subject_of_investigation_provenance)
 #   2-Apr-2022  bv Update buildEntityInstanceFeatures to populate ma_qa_metric_local scores for computed models
 #  21-Apr-2022  bv Update buildEntityInstanceFeatureSummary for handling ma_qa_metric_local scores
-<<<<<<< HEAD
+#   3-Jul-2023 aae Update buildInstanceValidationFeatures, buildEntityInstanceAnnotations, and buildInstanceValidationFeatureSummary
+#                  for mmcif validation data, remove unused buildInstanceValidationFeatureSummaryPrev
 #  17-Jul-2023 dwp RO-170: Stop populating ordinal, reference_scheme, and feature_positions_beg_comp_id for all feature objects;
 #                  Remove duplicate rows after populating features (which may occur now that ordinal is no longer populated)
 #   2-Nov-2023 dwp Only populate rcsb_polymer_instance_feature_summary and rcsb_entity_instance_validation_feature_summary for features that are present
@@ -23,11 +24,7 @@
 #   1-Apr-2024 dwp Turn on GlyGen annotations loading
 #  25-Jul-2024 dwp Add ligand interactions to polymer entity instance features;
 #                  Stop relying on NeighborInteractionProvider cache file, and instead calculate all interactions on the fly
-=======
-#   3-Jul-2023 aae Update buildInstanceValidationFeatures, buildEntityInstanceAnnotations, and buildInstanceValidationFeatureSummary
-#                  for mmcif validation data, remove unused buildInstanceValidationFeatureSummaryPrev
 #
->>>>>>> 1968dfc4
 ##
 """
 This helper class implements methods supporting entity-instance-level functions in the RCSB dictionary extension.
@@ -1310,8 +1307,6 @@
                     jj += 1
                     ii += 1
             #
-<<<<<<< HEAD
-=======
             # Populate local (residue-level) validation report data values
             if dataContainer.exists("pdbx_vrpt_model_instance"):
                 localDataD = self.__commonU.getLocalValidationData(dataContainer)
@@ -1346,12 +1341,10 @@
                     logger.debug("Completed populating local validation report data for %r", dataContainer.getName())
 
             #
->>>>>>> 1968dfc4
             return True
         except Exception as e:
             logger.exception("For %s %r failing with %s", dataContainer.getName(), catName, str(e))
         return False
-<<<<<<< HEAD
 
     # --- JDW
     # def buildInstanceValidationFeatureSummaryPrev(self, dataContainer, catName, **kwargs):
@@ -1471,8 +1464,6 @@
     #     except Exception as e:
     #         logger.exception("Failing with %s", str(e))
     #     return True
-=======
->>>>>>> 1968dfc4
 
     def __initializeInstanceValidationFeatureType(self, dataContainer, asymId, fCountD, countType="set"):
         instTypeD = self.__commonU.getInstanceTypes(dataContainer)
@@ -1821,12 +1812,10 @@
                     fInstanceCountD.setdefault(asymId, {}).setdefault(fType, []).append(len(dL))
 
             #
-<<<<<<< HEAD
             logger.debug("InstanceValidationSummary fCountD: %s - %r", entryId, fCountD)
             logger.debug("InstanceValidationSummary fMonomerCountD: %s - %r", entryId, fMonomerCountD)
             logger.debug("InstanceValidationSummary fInstanceCountD: %s - %r", entryId, fInstanceCountD)
             #
-=======
             # These have the count in the feature value already.
             validationCountTypes = [
                 "BOND_OUTLIERS",
@@ -1847,8 +1836,6 @@
                 "OWAB",
                 "Q_SCORE"
             ]
->>>>>>> 1968dfc4
-
             ii = 0
             # Summarize all instances -
             for asymId, entityId in instEntityD.items():
@@ -2352,14 +2339,9 @@
                     cObj.setValue(version, "assignment_version", ii)
                     #
                     ii += 1
-<<<<<<< HEAD
-            #
+                   #jj += 1
+            #  ------------
             # Glycosylation annotations
-=======
-                    jj += 1
-            # ------------
-            # Glycosylation features
->>>>>>> 1968dfc4
             jj = 1
             for asymId, rTupL in npbD.items():
                 if instTypeD[asymId] not in ["polymer"]:
