--- conflicted
+++ resolved
@@ -201,27 +201,16 @@
             bool: True for success or False otherwise
 
         Example:
-<<<<<<< HEAD
-
-=======
-            
->>>>>>> 7b5e1371
+
             Data in ModelCIF:
 
             _entry.id       ma-bak-cepc-0001
 
             loop_
-<<<<<<< HEAD
             _ma_qa_metric.id
             _ma_qa_metric.mode
             _ma_qa_metric.name
             _ma_qa_metric.type
-=======
-            _ma_qa_metric.id   
-            _ma_qa_metric.mode     
-            _ma_qa_metric.name    
-            _ma_qa_metric.type                
->>>>>>> 7b5e1371
             1   global  pLDDT   pLDDT
             2   global  ZDOPE   zscore
 
@@ -287,16 +276,8 @@
                 cObj.setValue(",".join(vD[modelId]), "ma_qa_metric_global_value", ii)
                 cObj.setValue(",".join([str(maQaMetricGlobalTypeD[mId]["type"]) for mId in mD[modelId]]), "ma_qa_metric_global_type", ii)
                 cObj.setValue(",".join([str(maQaMetricGlobalTypeD[mId]["name"]) for mId in mD[modelId]]), "ma_qa_metric_global_name", ii)
-<<<<<<< HEAD
 
             return True
         except Exception as e:
             logger.exception("For %s populating rcsb_ma_qa_metric_global failing with %s", dataContainer.getName(), str(e))
-        return False
-=======
-                
-            return True
-        except Exception as e:
-            logger.exception("For %s populating rcsb_ma_qa_metric_global failing with %s", dataContainer.getName(), str(e))
-        return False
->>>>>>> 7b5e1371
+        return False