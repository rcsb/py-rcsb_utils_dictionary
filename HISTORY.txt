--- conflicted
+++ resolved
@@ -100,8 +100,5 @@
 03-Jan-2023 - V1.00 Include _pdbx_database_status.status_code_nmr_data for experimental data availability
 26-Jan-2023 - V1.01 Update method in DictMethodCompModelHelper for populating entity_src_nat;
                     Update method in DictMethodEntryHelper to populate missing pdbx_database_status attributes for CSMs
-<<<<<<< HEAD
-03-Mar-2023 - V1.02 Standardize configuration for DictMethodResourceCacheWorkflow, add testResourceCacheWorkflow
-=======
 21-Feb-2023 - V1.02 Update method in DictMethodEntryHelper to handle experimental resolutions properly (see RO-3559)
->>>>>>> f4de7c1c
+03-Mar-2023 - V1.03 Standardize configuration for DictMethodResourceCacheWorkflow, add testResourceCacheWorkflow