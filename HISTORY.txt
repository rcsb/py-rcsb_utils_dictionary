# File: HISTORY.txt
#
14-Feb-2021 - V0.11 Created module with content migrated from rcsb.db
15-Feb-2021 - V0.12 Extend named tuple "NonpolymerValidationInstance"
18-Feb-2021 - V0.13 Added TargetInteractionProvider() related tests, getNonpolymerInstanceNeighbors() in DictMethodCommonUtils()
18-Feb-2021 - V0.14 Add further accessors to TargetInteractionProvider()
21-Feb-2021 - V0.15 Update handling of completeness/disorder in calculating validation scores, add TargetInteractionWorkflow()
21-Feb-2021 - V0.16 Update test conditions
21-Feb-2021 - V0.17 Separate the computation and presentation of validation scores and target interactions
22-Feb-2021 - V0.18 Tweak sorting of unique target interactions and interaction and score attributes
23-Feb-2021 - V0.19 Change the default serialization and provide and format conversion method.
24-Feb-2021 - V0.20 Avoid reload with target updates when updateOnly=True
24-Feb-2021 - V0.21 Refactor and add ligand and target neighbor data.  Keep all nearest residue level interactions.
25-Feb-2021 - V0.22 Adjustments for reporting completeness for cases with hydrogen atoms.
 6-Mar-2021 - V0.23 Override default protocol setting for pickle serialization
18-Mar-2021 - V0.24 Add support for addition_properties subcategory in all feature categories.
15-Apr-2021 - V0.25 Add alternative processing to extract audit dates
16-Apr-2021 - V0.26 Extend processing of polymer BIRDs for the branched/saccharide cases
16-Apr-2021 - V0.27 Substitute missing initial release data with create date.
 4-May-2021 - V0.28 Update dependencies for rcsb.utils.struct
19-May-2021 - V0.29 Add rcsb_entity_container_identifers.chem_ref_def_id in DictionaryMethodEntityHelper
21-May-2021 - V0.30 Add instance support for glycosylation sites for features and annotations
24-May-2021 - V0.31 Add rcsb_entity_container_identifers.chem_ref_def_id for non-polymer and BIRD references
27-May-2021 - V0.32 Add glycan and GlyGen mapping for branched entities.
28-May-2021 - V0.33 Reference alternative GlycanProvider without rcsb.exdb dependency
28-May-2021 - V0.34 Filter binding role for glycosylation with greater specificity
29-May-2021 - V0.35 Skip ATC codes not defined in the ATC ontology.
29-May-2021 - V0.36 Make completeness rely only on heavy atom count for X-ray structures
30-May-2021 - V0.37 Add Pfam polymer entity features and annotations
 1-Jun-2021 - V0.38 Add BirdProvider() to DictMethodResourceProvider() add a check for single molecules BIRDs for chem_ref_def_id assignments and update __docformat__
 2-Jun-2021 - V0.39 Suppress voluminous diagnostics for non-corresponding Pfam data
 2-Jun-2021 - V0.40 Add support to filter redundant records in category subsets
 5-Jun-2021 - V0.41 Prune test cases
10-Jun-2021 - V0.42 Adding calculation of average occupancy __getAtomSiteInfo() in DictMethodCommonUtils()
10-Jun-2021 - V0.43 Add provenance to the aggregated "is_subject_of_investigation" ligand validation flag.
30-Jun-2021 - V0.44 Adjust error handling/reporting for atom counts in DictMethodEntityInstanceHelper(), update GlycanProvider() api in DictMethodResourceProvider()
14-Jun-2021 - V0.45 Add SCOP2/B, ECOD, IMGT, SAbDab features, and add rcsb_related_target_references and rcsb_target_cofactors
14-Jun-2021 - V0.46 Refactor DictMethodResourceProvider() to support stashable provider API pattern
26-Jul-2021 - V0.47 Add bypass option for retaining object instances in cache construction.
27-Jul-2021 - V0.48 Update dictionary methods to gracefully handle missing providers
27-Jul-2021 - V0.49 Add providerTypeExclude optional filter to further reduce test scope.
28-Jul-2021 - V0.50 Restore the default to always preserve instances when the cache is reloaded.
28-Jul-2021 - V0.51 Handle duplicate SAbDab feature records.
28-Jul-2021 - V0.52 Add DictMethodResourceCacheWorkflow module
28-Jul-2021 - V0.53 Update constructor API for DictMethodResourceCacheWorkflow()
28-Jul-2021 - V0.54 Update dependencies and workflow path
29-Jul-2021 - V0.55 Add cache recovery methods to DictMethodResourceCacheWorkflow()
29-Jul-2021 - V0.56 Adjust testing protocol to avoid NeighborInteractionProvider backup to git
29-Jul-2021 - V0.57 Update dependencies
30-Jul-2021 - V0.58 Further adjustments to cache testing protocol, change testCache() criteria in NeighborInteractionProvider()
30-Jul-2021 - V0.59 Fix issues with missing entity ranges and unsupported measurement types for cofactors
 1-Aug-2021 - V0.60 Add extra release date data source for chemical components.  Restrict antibody annotation to polymer entities. Allow pAC50.
 1-Aug-2021 - V0.61 Further restrict antibody annotation mapping.  Suppress warnings on release date details.
 2-Aug-2021 - V0.62 Further adjustments for testing cache construction.
 3-Aug-2021 - V0.63 Add backup option for nonbuildable caches
 4-Aug-2021 - V0.64 Update dependencies and logging verbosity
13-Aug-2021 - V0.65 Remove possible redundancy in target cofactor data
13-Aug-2021 - V0.66 Remove possible redundancy in target reference assignments
25-Aug-2021 - V0.67 Add SCOP2/ECOD polymer entity instance annotations
26-Aug-2021 - V0.68 Add redundancy filters for polymer entity instance annotations
26-Aug-2021 - V0.69 Update dependencies
28-Aug-2021 - V0.70 Suppress SCOP2/ECOD for branched entities
10-Aug-2021 - V0.71 Update dependencies for SCOP2 in rcsb.utils.struct
29-Aug-2021 - V0.72 Add resource EntryInfoProvider() to DictMethodResourceProvider()
12-Oct-2021 - V0.73 Added module DictMethodSecStructUtils() and support for DSSP annotations.
14-Oct-2021 - V0.74 Added preliminary support for computed model extensions in assembly, entry, and entity_info categories.
16-Oct-2021 - V0.75 Add test fixture to speed up computed model tests, suppress verbose dictionary api logging
17-Oct-2021 - V0.76 Update model path in test fixture for computed models.
22-Nov-2021 - V0.77 Update DictMethodEntityInstanceHelper to properly parse beginning and ending residue IDs for CATH, SCOP, SCOP2, and ECOD annotations
08-Dec-2021 - V0.78 Update DictMethodCompModelHelper to not add polymer entity-level taxonomy if required fields aren't present
19-Jan-2022 - V0.79 Update DictMethodEntryHelper to add rcsb_entry_info.structure_determination_methodology
22-Jan-2022 - V0.80 Exclude newly introduced categories until present in production schema
 2-Mar-2022 - V0.81 Ensure that 'addDepositedAssembly' only runs on computational models, not experimental models
 7-Mar-2022 - V0.82 Excldue "RCSB"-designated LOI flag from ligands if "Author"-designations exist
11-Mar-2022 - V0.83 Fix _rcsb_entry_info.deposited_model_count not being populated for certain NMR entries
28-Mar-2022 - V0.84 Fix _rcsb_assembly_info.atom_count not being populated for certain NMR entries
<<<<<<< HEAD
30-Mar-2022 - V0.85 Fix the bug related to HELP-18533 ticket
02-Apr-2022 - V0.86 ETL comp model local and global QA scores
=======
30-Mar 2022 - V0.85 Fix the bug related to HELP-18533 ticket
>>>>>>> 8a32e79f
<|MERGE_RESOLUTION|>--- conflicted
+++ resolved
@@ -74,9 +74,5 @@
  7-Mar-2022 - V0.82 Excldue "RCSB"-designated LOI flag from ligands if "Author"-designations exist
 11-Mar-2022 - V0.83 Fix _rcsb_entry_info.deposited_model_count not being populated for certain NMR entries
 28-Mar-2022 - V0.84 Fix _rcsb_assembly_info.atom_count not being populated for certain NMR entries
-<<<<<<< HEAD
-30-Mar-2022 - V0.85 Fix the bug related to HELP-18533 ticket
-02-Apr-2022 - V0.86 ETL comp model local and global QA scores
-=======
 30-Mar 2022 - V0.85 Fix the bug related to HELP-18533 ticket
->>>>>>> 8a32e79f
+02-Apr-2022 - V0.86 ETL comp model local and global QA scores